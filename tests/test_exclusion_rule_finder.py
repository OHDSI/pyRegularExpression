--- conflicted
+++ resolved
@@ -1,27 +1,18 @@
-<<<<<<< HEAD
-=======
 # tests/test_exclusion_rule_finder.py
 
 """
 Complete test suite for exclusion_rule_finder.py.
->>>>>>> 398880f6
+"""
 
-"""Smoke tests for exclusion_rule_finder variants."""
-from pyregularexpression.exclusion_rule_finder import EXCLUSION_RULE_FINDERS
+import pytest
+from pyregularexpression.exclusion_rule_finder import (
+    find_exclusion_rule_v1,
+    find_exclusion_rule_v2,
+    find_exclusion_rule_v3,
+    find_exclusion_rule_v4,
+    find_exclusion_rule_v5,
+)
 
-examples = {
-    "hit_colon_list": "Exclusion criteria: prior heart surgery or pregnancy.",
-    "hit_excluded_if": "Participants were excluded if they had chronic kidney disease.",
-    "miss_dropout": "Three patients withdrew consent after enrollment.",
-    "miss_analysis": "We excluded variables with >10% missing data."
-}
-
-<<<<<<< HEAD
-for label, txt in examples.items():
-    print(f"\n=== {label} ===\n{txt}")
-    for name, fn in EXCLUSION_RULE_FINDERS.items():
-        print(f" {name}: {fn(txt)}")
-=======
 # ─────────────────────────────
 # Robust Tests for v1 (High Recall with trap filtering)
 # ─────────────────────────────
@@ -87,6 +78,7 @@
         ("PRIMARY EXCLUSION CRITERIA:\nPatients excluded for poor adherence.", False, "v3_neg_unrecognized_heading"),
     ]
 )
+
 def test_find_exclusion_rule_v3_light(text, should_match, test_id):
     matches = find_exclusion_rule_v3(text)
     assert bool(matches) == should_match, f"v3 failed for ID: {test_id}"
@@ -105,6 +97,7 @@
         ("Not eligible due to uncontrolled hypertension.", False, "v4_neg_no_gate_and_conditional"),
     ]
 )
+
 def test_find_exclusion_rule_v4_light(text, should_match, test_id):
     matches = find_exclusion_rule_v4(text)
     assert bool(matches) == should_match, f"v4 failed for ID: {test_id}"
@@ -124,8 +117,7 @@
         ("Subjects must not have HIV to be eligible.", False, "v5_neg_not_a_template"),
     ]
 )
+
 def test_find_exclusion_rule_v5_light(text, should_match, test_id):
     matches = find_exclusion_rule_v5(text)
-    assert bool(matches) == should_match, f"v5 failed for ID: {test_id}"
-
->>>>>>> 398880f6
+    assert bool(matches) == should_match, f"v5 failed for ID: {test_id}"